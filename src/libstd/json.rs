// Rust JSON serialization library
// Copyright (c) 2011 Google Inc.
// tjc: forbid deprecated modes again after snap
#[forbid(non_camel_case_types)];

//! json serialization

use core::cmp::{Eq, Ord};
use io::{WriterUtil, ReaderUtil};
use send_map::linear;
use sort::Sort;

/// Represents a json value
pub enum Json {
    Number(float),
    String(~str),
    Boolean(bool),
    List(List),
    Object(~Object),
    Null,
}

pub type List = ~[Json];
pub type Object = linear::LinearMap<~str, Json>;

pub struct Error {
    line: uint,
    col: uint,
    msg: @~str,
<<<<<<< HEAD
};

/// Serializes a json value into a io::writer
fn to_writer(wr: io::Writer, j: Json) {
    match j {
      Num(n) => wr.write_str(float::to_str(n, 6u)),
      String(s) => wr.write_str(escape_str(*s)),
      Boolean(b) => wr.write_str(if b { ~"true" } else { ~"false" }),
      List(v) => {
        wr.write_char('[');
        let mut first = true;
        for (*v).each |item| {
            if !first {
                wr.write_str(~", ");
            }
            first = false;
            to_writer(wr, *item);
        };
        wr.write_char(']');
      }
      Dict(d) => {
        if d.size() == 0u {
            wr.write_str(~"{}");
            return;
        }

        wr.write_str(~"{ ");
        let mut first = true;
        for d.each |key, value| {
            if !first {
                wr.write_str(~", ");
            }
            first = false;
            wr.write_str(escape_str(key));
            wr.write_str(~": ");
            to_writer(wr, value);
        };
        wr.write_str(~" }");
      }
      Null => wr.write_str(~"null")
    }
}

/// Serializes a json value into a io::writer
fn to_writer_pretty(wr: io::Writer, j: Json, indent: uint) {
    fn spaces(n: uint) -> ~str {
        let mut ss = ~"";
        for n.times { str::push_str(&mut ss, " "); }
        return ss;
    }

    match j {
      Num(n) => wr.write_str(float::to_str(n, 6u)),
      String(s) => wr.write_str(escape_str(*s)),
      Boolean(b) => wr.write_str(if b { ~"true" } else { ~"false" }),
      List(vv) => {
        if vv.len() == 0u {
            wr.write_str(~"[]");
            return;
        }

        let inner_indent = indent + 2;

        // [
        wr.write_str("[\n");
        wr.write_str(spaces(inner_indent));

        // [ elem,
        //   elem,
        //   elem ]
        let mut first = true;
        for (*vv).each |item| {
            if !first {
                wr.write_str(~",\n");
                wr.write_str(spaces(inner_indent));
            }
            first = false;
            to_writer_pretty(wr, *item, inner_indent);
        };

        // ]
        wr.write_str("\n");
        wr.write_str(spaces(indent));
        wr.write_str(~"]");
      }
      Dict(dd) => {
        if dd.size() == 0u {
            wr.write_str(~"{}");
            return;
        }

        let inner_indent = indent + 2;

        // convert from a dictionary
        let mut pairs = ~[];
        for dd.each |key, value| {
            vec::push(pairs, (key, value));
        }

        // sort by key strings
        let sorted_pairs = do sort::merge_sort(pairs) |a,b| { *a <= *b };

        // {
        wr.write_str(~"{\n");
        wr.write_str(spaces(inner_indent));

        // { k: v,
        //   k: v,
        //   k: v }
        let mut first = true;
        for sorted_pairs.each |kv| {
            let (key, value) = *kv;
            if !first {
                wr.write_str(~",\n");
                wr.write_str(spaces(inner_indent));
            }
            first = false;
            let key = str::append(escape_str(key), ~": ");
            let key_indent = inner_indent + str::len(key);
            wr.write_str(key);
            to_writer_pretty(wr, value, key_indent);
        };

        // }
        wr.write_str(~"\n");
        wr.write_str(spaces(indent));
        wr.write_str(~"}");
      }
      Null => wr.write_str(~"null")
    }
=======
>>>>>>> 3ccf6f59
}

fn escape_str(s: &str) -> ~str {
    let mut escaped = ~"\"";
    for str::chars_each(s) |c| {
        match c {
          '"' => escaped += ~"\\\"",
          '\\' => escaped += ~"\\\\",
          '\x08' => escaped += ~"\\b",
          '\x0c' => escaped += ~"\\f",
          '\n' => escaped += ~"\\n",
          '\r' => escaped += ~"\\r",
          '\t' => escaped += ~"\\t",
          _ => escaped += str::from_char(c)
        }
    };

    escaped += ~"\"";

    escaped
}

fn spaces(n: uint) -> ~str {
    let mut ss = ~"";
    for n.times { str::push_str(&ss, " "); }
    return ss;
}

pub struct Serializer {
    priv wr: io::Writer,
}

pub fn Serializer(wr: io::Writer) -> Serializer {
    Serializer { wr: wr }
}

pub impl Serializer: serialization2::Serializer {
    fn emit_nil(&self) { self.wr.write_str("null") }

    fn emit_uint(&self, v: uint) { self.emit_float(v as float); }
    fn emit_u64(&self, v: u64) { self.emit_float(v as float); }
    fn emit_u32(&self, v: u32) { self.emit_float(v as float); }
    fn emit_u16(&self, v: u16) { self.emit_float(v as float); }
    fn emit_u8(&self, v: u8)   { self.emit_float(v as float); }

    fn emit_int(&self, v: int) { self.emit_float(v as float); }
    fn emit_i64(&self, v: i64) { self.emit_float(v as float); }
    fn emit_i32(&self, v: i32) { self.emit_float(v as float); }
    fn emit_i16(&self, v: i16) { self.emit_float(v as float); }
    fn emit_i8(&self, v: i8)   { self.emit_float(v as float); }

    fn emit_bool(&self, v: bool) {
        if v {
            self.wr.write_str("true");
        } else {
            self.wr.write_str("false");
        }
    }

    fn emit_f64(&self, v: f64) { self.emit_float(v as float); }
    fn emit_f32(&self, v: f32) { self.emit_float(v as float); }
    fn emit_float(&self, v: float) {
        self.wr.write_str(float::to_str(v, 6u));
    }

    fn emit_char(&self, v: char) { self.emit_borrowed_str(str::from_char(v)) }

    fn emit_borrowed_str(&self, v: &str) { self.wr.write_str(escape_str(v)) }
    fn emit_owned_str(&self, v: &str) { self.emit_borrowed_str(v) }
    fn emit_managed_str(&self, v: &str) { self.emit_borrowed_str(v) }

    fn emit_borrowed(&self, f: fn()) { f() }
    fn emit_owned(&self, f: fn()) { f() }
    fn emit_managed(&self, f: fn()) { f() }

    fn emit_enum(&self, name: &str, f: fn()) {
        if name != "option" { fail ~"only supports option enum" }
        f()
    }
    fn emit_enum_variant(&self, _name: &str, id: uint, _cnt: uint, f: fn()) {
        if id == 0 {
            self.emit_nil();
        } else {
            f()
        }
    }
    fn emit_enum_variant_arg(&self, _idx: uint, f: fn()) {
        f()
    }

    fn emit_borrowed_vec(&self, _len: uint, f: fn()) {
        self.wr.write_char('[');
        f();
        self.wr.write_char(']');
    }
    fn emit_owned_vec(&self, len: uint, f: fn()) {
        self.emit_borrowed_vec(len, f)
    }
    fn emit_managed_vec(&self, len: uint, f: fn()) {
        self.emit_borrowed_vec(len, f)
    }
    fn emit_vec_elt(&self, idx: uint, f: fn()) {
        if idx != 0 { self.wr.write_char(','); }
        f()
    }

    fn emit_rec(&self, f: fn()) {
        self.wr.write_char('{');
        f();
        self.wr.write_char('}');
    }
    fn emit_struct(&self, _name: &str, f: fn()) {
        self.wr.write_char('{');
        f();
        self.wr.write_char('}');
    }
    fn emit_field(&self, name: &str, idx: uint, f: fn()) {
        if idx != 0 { self.wr.write_char(','); }
        self.wr.write_str(escape_str(name));
        self.wr.write_char(':');
        f();
    }

    fn emit_tup(&self, len: uint, f: fn()) {
        self.emit_borrowed_vec(len, f);
    }
    fn emit_tup_elt(&self, idx: uint, f: fn()) {
        self.emit_vec_elt(idx, f)
    }
}

pub struct PrettySerializer {
    priv wr: io::Writer,
    priv mut indent: uint,
}

pub fn PrettySerializer(wr: io::Writer) -> PrettySerializer {
    PrettySerializer { wr: wr, indent: 0 }
}

pub impl PrettySerializer: serialization2::Serializer {
    fn emit_nil(&self) { self.wr.write_str("null") }

    fn emit_uint(&self, v: uint) { self.emit_float(v as float); }
    fn emit_u64(&self, v: u64) { self.emit_float(v as float); }
    fn emit_u32(&self, v: u32) { self.emit_float(v as float); }
    fn emit_u16(&self, v: u16) { self.emit_float(v as float); }
    fn emit_u8(&self, v: u8)   { self.emit_float(v as float); }

    fn emit_int(&self, v: int) { self.emit_float(v as float); }
    fn emit_i64(&self, v: i64) { self.emit_float(v as float); }
    fn emit_i32(&self, v: i32) { self.emit_float(v as float); }
    fn emit_i16(&self, v: i16) { self.emit_float(v as float); }
    fn emit_i8(&self, v: i8)   { self.emit_float(v as float); }

    fn emit_bool(&self, v: bool) {
        if v {
            self.wr.write_str("true");
        } else {
            self.wr.write_str("false");
        }
    }

    fn emit_f64(&self, v: f64) { self.emit_float(v as float); }
    fn emit_f32(&self, v: f32) { self.emit_float(v as float); }
    fn emit_float(&self, v: float) {
        self.wr.write_str(float::to_str(v, 6u));
    }

    fn emit_char(&self, v: char) { self.emit_borrowed_str(str::from_char(v)) }

    fn emit_borrowed_str(&self, v: &str) { self.wr.write_str(escape_str(v)); }
    fn emit_owned_str(&self, v: &str) { self.emit_borrowed_str(v) }
    fn emit_managed_str(&self, v: &str) { self.emit_borrowed_str(v) }

    fn emit_borrowed(&self, f: fn()) { f() }
    fn emit_owned(&self, f: fn()) { f() }
    fn emit_managed(&self, f: fn()) { f() }

    fn emit_enum(&self, name: &str, f: fn()) {
        if name != "option" { fail ~"only supports option enum" }
        f()
    }
    fn emit_enum_variant(&self, _name: &str, id: uint, _cnt: uint, f: fn()) {
        if id == 0 {
            self.emit_nil();
        } else {
            f()
        }
    }
    fn emit_enum_variant_arg(&self, _idx: uint, f: fn()) {
        f()
    }

    fn emit_borrowed_vec(&self, _len: uint, f: fn()) {
        self.wr.write_char('[');
        self.indent += 2;
        f();
        self.indent -= 2;
        self.wr.write_char(']');
    }
    fn emit_owned_vec(&self, len: uint, f: fn()) {
        self.emit_borrowed_vec(len, f)
    }
    fn emit_managed_vec(&self, len: uint, f: fn()) {
        self.emit_borrowed_vec(len, f)
    }
    fn emit_vec_elt(&self, idx: uint, f: fn()) {
        if idx == 0 {
            self.wr.write_char('\n');
        } else {
            self.wr.write_str(",\n");
        }
        self.wr.write_str(spaces(self.indent));
        f()
    }

    fn emit_rec(&self, f: fn()) {
        self.wr.write_char('{');
        self.indent += 2;
        f();
        self.indent -= 2;
        self.wr.write_char('}');
    }
    fn emit_struct(&self, _name: &str, f: fn()) {
        self.emit_rec(f)
    }
    fn emit_field(&self, name: &str, idx: uint, f: fn()) {
        if idx == 0 {
            self.wr.write_char('\n');
        } else {
            self.wr.write_str(",\n");
        }
        self.wr.write_str(spaces(self.indent));
        self.wr.write_str(escape_str(name));
        self.wr.write_str(": ");
        f();
    }
    fn emit_tup(&self, sz: uint, f: fn()) {
        self.emit_borrowed_vec(sz, f);
    }
    fn emit_tup_elt(&self, idx: uint, f: fn()) {
        self.emit_vec_elt(idx, f)
    }
}

pub impl Json: serialization2::Serializable {
    fn serialize<S: serialization2::Serializer>(&self, s: &S) {
        match *self {
            Number(v) => v.serialize(s),
            String(ref v) => v.serialize(s),
            Boolean(v) => v.serialize(s),
            List(v) => v.serialize(s),
            Object(ref v) => {
                do s.emit_rec || {
                    let mut idx = 0;
                    for v.each |key, value| {
                        do s.emit_field(*key, idx) {
                            value.serialize(s);
                        }
                        idx += 1;
                    }
                }
            },
            Null => s.emit_nil(),
        }
    }
}

/// Serializes a json value into a io::writer
pub fn to_writer(wr: io::Writer, json: &Json) {
    json.serialize(&Serializer(wr))
}

/// Serializes a json value into a string
pub fn to_str(json: &Json) -> ~str {
    io::with_str_writer(|wr| to_writer(wr, json))
}

/// Serializes a json value into a io::writer
pub fn to_pretty_writer(wr: io::Writer, json: &Json) {
    json.serialize(&PrettySerializer(wr))
}

/// Serializes a json value into a string
pub fn to_pretty_str(json: &Json) -> ~str {
    io::with_str_writer(|wr| to_pretty_writer(wr, json))
}

pub struct Parser {
    priv rdr: io::Reader,
    priv mut ch: char,
    priv mut line: uint,
    priv mut col: uint,
}

/// Deserializes a json value from an io::reader
pub fn Parser(rdr: io::Reader) -> Parser {
    Parser {
        rdr: rdr,
        ch: rdr.read_char(),
        line: 1u,
        col: 1u,
    }
}

pub impl Parser {
    fn parse() -> Result<Json, Error> {
        match move self.parse_value() {
          Ok(move value) => {
            // Skip trailing whitespaces.
            self.parse_whitespace();
            // Make sure there is no trailing characters.
            if self.eof() {
                Ok(value)
            } else {
                self.error(~"trailing characters")
            }
          }
          Err(move e) => Err(e)
        }
    }
}

priv impl Parser {
    fn eof() -> bool { self.ch == -1 as char }

    fn bump() {
        self.ch = self.rdr.read_char();

        if self.ch == '\n' {
            self.line += 1u;
            self.col = 1u;
        } else {
            self.col += 1u;
        }
    }

    fn next_char() -> char {
        self.bump();
        self.ch
    }

    fn error<T>(msg: ~str) -> Result<T, Error> {
        Err(Error { line: self.line, col: self.col, msg: @msg })
    }

    fn parse_value() -> Result<Json, Error> {
        self.parse_whitespace();

        if self.eof() { return self.error(~"EOF while parsing value"); }

        match self.ch {
          'n' => self.parse_ident(~"ull", Null),
          't' => self.parse_ident(~"rue", Boolean(true)),
          'f' => self.parse_ident(~"alse", Boolean(false)),
          '0' .. '9' | '-' => self.parse_number(),
          '"' =>
            match move self.parse_str() {
              Ok(move s) => Ok(String(s)),
              Err(move e) => Err(e),
            },
          '[' => self.parse_list(),
          '{' => self.parse_object(),
          _ => self.error(~"invalid syntax")
        }
    }

    fn parse_whitespace() {
        while char::is_whitespace(self.ch) { self.bump(); }
    }

    fn parse_ident(ident: &str, +value: Json) -> Result<Json, Error> {
        if str::all(ident, |c| c == self.next_char()) {
            self.bump();
            Ok(move value)
        } else {
            self.error(~"invalid syntax")
        }
    }

    fn parse_number() -> Result<Json, Error> {
        let mut neg = 1f;

        if self.ch == '-' {
            self.bump();
            neg = -1f;
        }

        let mut res = match self.parse_integer() {
          Ok(res) => res,
          Err(e) => return Err(e)
        };

        if self.ch == '.' {
            match self.parse_decimal(res) {
              Ok(r) => res = r,
              Err(e) => return Err(e)
            }
        }

        if self.ch == 'e' || self.ch == 'E' {
            match self.parse_exponent(res) {
              Ok(r) => res = r,
              Err(e) => return Err(e)
            }
        }

        Ok(Number(neg * res))
    }

    fn parse_integer() -> Result<float, Error> {
        let mut res = 0f;

        match self.ch {
          '0' => {
            self.bump();

            // There can be only one leading '0'.
            match self.ch {
              '0' .. '9' => return self.error(~"invalid number"),
              _ => ()
            }
          }
          '1' .. '9' => {
            while !self.eof() {
                match self.ch {
                  '0' .. '9' => {
                    res *= 10f;
                    res += ((self.ch as int) - ('0' as int)) as float;

                    self.bump();
                  }
                  _ => break
                }
            }
          }
          _ => return self.error(~"invalid number")
        }

        Ok(res)
    }

    fn parse_decimal(res: float) -> Result<float, Error> {
        self.bump();

        // Make sure a digit follows the decimal place.
        match self.ch {
          '0' .. '9' => (),
          _ => return self.error(~"invalid number")
        }

        let mut res = res;
        let mut dec = 1f;
        while !self.eof() {
            match self.ch {
              '0' .. '9' => {
                dec /= 10f;
                res += (((self.ch as int) - ('0' as int)) as float) * dec;

                self.bump();
              }
              _ => break
            }
        }

        Ok(res)
    }

    fn parse_exponent(res: float) -> Result<float, Error> {
        self.bump();

        let mut res = res;
        let mut exp = 0u;
        let mut neg_exp = false;

        match self.ch {
          '+' => self.bump(),
          '-' => { self.bump(); neg_exp = true; }
          _ => ()
        }

        // Make sure a digit follows the exponent place.
        match self.ch {
          '0' .. '9' => (),
          _ => return self.error(~"invalid number")
        }

        while !self.eof() {
            match self.ch {
              '0' .. '9' => {
                exp *= 10u;
                exp += (self.ch as uint) - ('0' as uint);

                self.bump();
              }
              _ => break
            }
        }

        let exp = float::pow_with_uint(10u, exp);
        if neg_exp {
            res /= exp;
        } else {
            res *= exp;
        }

        Ok(res)
    }

    fn parse_str() -> Result<~str, Error> {
        let mut escape = false;
        let mut res = ~"";

        while !self.eof() {
            self.bump();

            if (escape) {
                match self.ch {
                  '"' => str::push_char(&res, '"'),
                  '\\' => str::push_char(&res, '\\'),
                  '/' => str::push_char(&res, '/'),
                  'b' => str::push_char(&res, '\x08'),
                  'f' => str::push_char(&res, '\x0c'),
                  'n' => str::push_char(&res, '\n'),
                  'r' => str::push_char(&res, '\r'),
                  't' => str::push_char(&res, '\t'),
                  'u' => {
                      // Parse \u1234.
                      let mut i = 0u;
                      let mut n = 0u;
                      while i < 4u {
                          match self.next_char() {
                            '0' .. '9' => {
                              n = n * 16u + (self.ch as uint)
                                          - ('0'     as uint);
                            },
                            'a' | 'A' => n = n * 16u + 10u,
                            'b' | 'B' => n = n * 16u + 11u,
                            'c' | 'C' => n = n * 16u + 12u,
                            'd' | 'D' => n = n * 16u + 13u,
                            'e' | 'E' => n = n * 16u + 14u,
                            'f' | 'F' => n = n * 16u + 15u,
                            _ => return self.error(
                                   ~"invalid \\u escape (unrecognized hex)")
                          }
                          i += 1u;
                      }

                      // Error out if we didn't parse 4 digits.
                      if i != 4u {
                          return self.error(
                            ~"invalid \\u escape (not four digits)");
                      }

                      str::push_char(&res, n as char);
                  }
                  _ => return self.error(~"invalid escape")
                }
                escape = false;
            } else if self.ch == '\\' {
                escape = true;
            } else {
                if self.ch == '"' {
                    self.bump();
                    return Ok(res);
                }
                str::push_char(&res, self.ch);
            }
        }

        self.error(~"EOF while parsing string")
    }

    fn parse_list() -> Result<Json, Error> {
        self.bump();
        self.parse_whitespace();

        let mut values = ~[];

        if self.ch == ']' {
            self.bump();
            return Ok(List(values));
        }

        loop {
            match move self.parse_value() {
              Ok(move v) => values.push(v),
              Err(move e) => return Err(e)
            }

            self.parse_whitespace();
            if self.eof() {
                return self.error(~"EOF while parsing list");
            }

            match self.ch {
              ',' => self.bump(),
              ']' => { self.bump(); return Ok(List(values)); }
              _ => return self.error(~"expected `,` or `]`")
            }
        };
    }

    fn parse_object() -> Result<Json, Error> {
        self.bump();
        self.parse_whitespace();

        let mut values = ~linear::LinearMap();

        if self.ch == '}' {
          self.bump();
          return Ok(Object(values));
        }

        while !self.eof() {
            self.parse_whitespace();

            if self.ch != '"' {
                return self.error(~"key must be a string");
            }

            let key = match move self.parse_str() {
              Ok(move key) => key,
              Err(move e) => return Err(e)
            };

            self.parse_whitespace();

            if self.ch != ':' {
                if self.eof() { break; }
                return self.error(~"expected `:`");
            }
            self.bump();

            match move self.parse_value() {
              Ok(move value) => { values.insert(key, value); }
              Err(move e) => return Err(e)
            }
            self.parse_whitespace();

            match self.ch {
              ',' => self.bump(),
              '}' => { self.bump(); return Ok(Object(values)); }
              _ => {
                  if self.eof() { break; }
                  return self.error(~"expected `,` or `}`");
              }
            }
        }

        return self.error(~"EOF while parsing object");
    }
}

/// Deserializes a json value from an io::reader
pub fn from_reader(rdr: io::Reader) -> Result<Json, Error> {
    Parser(rdr).parse()
}

/// Deserializes a json value from a string
pub fn from_str(s: &str) -> Result<Json, Error> {
    do io::with_str_reader(s) |rdr| {
        from_reader(rdr)
    }
}

pub struct Deserializer {
    priv json: Json,
    priv mut stack: ~[&Json],
}

pub fn Deserializer(rdr: io::Reader) -> Result<Deserializer, Error> {
    match move from_reader(rdr) {
        Ok(move json) => {
            let des = Deserializer { json: json, stack: ~[] };
            Ok(move des)
        }
        Err(move e) => Err(e)
    }
}

priv impl Deserializer {
    fn peek(&self) -> &self/Json {
        if self.stack.len() == 0 { self.stack.push(&self.json); }
        vec::last(self.stack)
    }

    fn pop(&self) -> &self/Json {
        if self.stack.len() == 0 { self.stack.push(&self.json); }
        self.stack.pop()
    }
}

pub impl Deserializer: serialization2::Deserializer {
    fn read_nil(&self) -> () {
        debug!("read_nil");
        match *self.pop() {
            Null => (),
            _ => fail ~"not a null"
        }
    }

    fn read_u64(&self)  -> u64  { self.read_float() as u64 }
    fn read_u32(&self)  -> u32  { self.read_float() as u32 }
    fn read_u16(&self)  -> u16  { self.read_float() as u16 }
    fn read_u8 (&self)  -> u8   { self.read_float() as u8 }
    fn read_uint(&self) -> uint { self.read_float() as uint }

    fn read_i64(&self) -> i64 { self.read_float() as i64 }
    fn read_i32(&self) -> i32 { self.read_float() as i32 }
    fn read_i16(&self) -> i16 { self.read_float() as i16 }
    fn read_i8 (&self) -> i8  { self.read_float() as i8 }
    fn read_int(&self) -> int { self.read_float() as int }

    fn read_bool(&self) -> bool {
        debug!("read_bool");
        match *self.pop() {
            Boolean(b) => b,
            _ => fail ~"not a boolean"
        }
    }

    fn read_f64(&self) -> f64 { self.read_float() as f64 }
    fn read_f32(&self) -> f32 { self.read_float() as f32 }
    fn read_float(&self) -> float {
        debug!("read_float");
        match *self.pop() {
            Number(f) => f,
            _ => fail ~"not a number"
        }
    }

    fn read_char(&self) -> char {
        let v = str::chars(self.read_owned_str());
        if v.len() != 1 { fail ~"string must have one character" }
        v[0]
    }

    fn read_owned_str(&self) -> ~str {
        debug!("read_owned_str");
        match *self.pop() {
            String(ref s) => copy *s,
            _ => fail ~"not a string"
        }
    }

    fn read_managed_str(&self) -> @str {
        // FIXME(#3604): There's no way to convert from a ~str to a @str.
        fail ~"read_managed_str()";
    }

    fn read_owned<T>(&self, f: fn() -> T) -> T {
        debug!("read_owned()");
        f()
    }

    fn read_managed<T>(&self, f: fn() -> T) -> T {
        debug!("read_managed()");
        f()
    }

    fn read_enum<T>(&self, name: &str, f: fn() -> T) -> T {
        debug!("read_enum(%s)", name);
        if name != ~"option" { fail ~"only supports the option enum" }
        f()
    }

    fn read_enum_variant<T>(&self, f: fn(uint) -> T) -> T {
        debug!("read_enum_variant()");
        let idx = match *self.peek() {
            Null => 0,
            _ => 1,
        };
        f(idx)
    }

    fn read_enum_variant_arg<T>(&self, idx: uint, f: fn() -> T) -> T {
        debug!("read_enum_variant_arg(idx=%u)", idx);
        if idx != 0 { fail ~"unknown index" }
        f()
    }

    fn read_owned_vec<T>(&self, f: fn(uint) -> T) -> T {
        debug!("read_owned_vec()");
        let len = match *self.peek() {
            List(list) => list.len(),
            _ => fail ~"not a list",
        };
        let res = f(len);
        self.pop();
        res
    }

    fn read_managed_vec<T>(&self, f: fn(uint) -> T) -> T {
        debug!("read_owned_vec()");
        let len = match *self.peek() {
            List(ref list) => list.len(),
            _ => fail ~"not a list",
        };
        let res = f(len);
        self.pop();
        res
    }

    fn read_vec_elt<T>(&self, idx: uint, f: fn() -> T) -> T {
        debug!("read_vec_elt(idx=%u)", idx);
        match *self.peek() {
            List(ref list) => {
                // FIXME(#3148)---should be inferred
                let list: &self/~[Json] = list;

                self.stack.push(&list[idx]);
                f()
            }
            _ => fail ~"not a list",
        }
    }

    fn read_rec<T>(&self, f: fn() -> T) -> T {
        debug!("read_rec()");
        let value = f();
        self.pop();
        value
    }

    fn read_struct<T>(&self, _name: &str, f: fn() -> T) -> T {
        debug!("read_struct()");
        let value = f();
        self.pop();
        value
    }

    fn read_field<T>(&self, name: &str, idx: uint, f: fn() -> T) -> T {
        debug!("read_rec_field(%s, idx=%u)", name, idx);
        let top = self.peek();
        match *top {
            Object(ref obj) => {
                // FIXME(#3148) This hint should not be necessary.
                let obj: &self/~Object = obj;

                match obj.find_ref(&name.to_unique()) {
                    None => fail fmt!("no such field: %s", name),
                    Some(json) => {
                        self.stack.push(json);
                        f()
                    }
                }
            }
            Number(_) => fail ~"num",
            String(_) => fail ~"str",
            Boolean(_) => fail ~"bool",
            List(_) => fail fmt!("list: %?", top),
            Null => fail ~"null",

            //_ => fail fmt!("not an object: %?", *top)
        }
    }

    fn read_tup<T>(&self, len: uint, f: fn() -> T) -> T {
        debug!("read_tup(len=%u)", len);
        let value = f();
        self.pop();
        value
    }

    fn read_tup_elt<T>(&self, idx: uint, f: fn() -> T) -> T {
        debug!("read_tup_elt(idx=%u)", idx);
        match *self.peek() {
            List(ref list) => {
                // FIXME(#3148)---should be inferred
                let list: &self/~[Json] = list;
                self.stack.push(&list[idx]);
                f()
            }
            _ => fail ~"not a list"
        }
    }
}

impl Json : Eq {
    pure fn eq(other: &Json) -> bool {
        // XXX: This is ugly because matching on references is broken, and
        // we can't match on dereferenced tuples without a copy.
        match self {
            Number(f0) =>
                match *other { Number(f1) => f0 == f1, _ => false },
            String(ref s0) =>
                match *other { String(ref s1) => s0 == s1, _ => false },
            Boolean(b0) =>
                match *other { Boolean(b1) => b0 == b1, _ => false },
            Null =>
                match *other { Null => true, _ => false },
            List(v0) =>
                match *other { List(v1) => v0 == v1, _ => false },
            Object(ref d0) => {
                match *other {
                    Object(ref d1) => {
                        if d0.len() == d1.len() {
                            let mut equal = true;
                            for d0.each |k, v0| {
                                match d1.find_ref(k) {
                                    Some(v1) if v0 == v1 => { },
                                    _ => { equal = false; break }
                                }
                            };
                            equal
                        } else {
                            false
                        }
                    }
                    _ => false
                }
            }
        }
    }
    pure fn ne(other: &Json) -> bool { !self.eq(other) }
}

/// Test if two json values are less than one another
impl Json : Ord {
    pure fn lt(other: &Json) -> bool {
        match self {
            Number(f0) => {
                match *other {
                    Number(f1) => f0 < f1,
                    String(_) | Boolean(_) | List(_) | Object(_) |
                    Null => true
                }
            }

            String(ref s0) => {
                match *other {
                    Number(_) => false,
                    String(ref s1) => s0 < s1,
                    Boolean(_) | List(_) | Object(_) | Null => true
                }
            }

            Boolean(b0) => {
                match *other {
                    Number(_) | String(_) => false,
                    Boolean(b1) => b0 < b1,
                    List(_) | Object(_) | Null => true
                }
            }

            List(l0) => {
                match *other {
                    Number(_) | String(_) | Boolean(_) => false,
                    List(l1) => l0 < l1,
                    Object(_) | Null => true
                }
            }

            Object(ref d0) => {
                match *other {
                    Number(_) | String(_) | Boolean(_) | List(_) => false,
                    Object(ref d1) => {
                        unsafe {
                            let mut d0_flat = ~[];
                            let mut d1_flat = ~[];

                            // XXX: this is horribly inefficient...
                            for d0.each |k, v| {
                                 d0_flat.push((@copy *k, @copy *v));
                            }
                            d0_flat.qsort();

                            for d1.each |k, v| {
                                d1_flat.push((@copy *k, @copy *v));
                            }
                            d1_flat.qsort();

                            d0_flat < d1_flat
                        }
                    }
                    Null => true
                }
            }

            Null => {
                match *other {
                    Number(_) | String(_) | Boolean(_) | List(_) |
                    Object(_) =>
                        false,
                    Null => true
                }
            }
        }
    }
    pure fn le(other: &Json) -> bool { !(*other).lt(&self) }
    pure fn ge(other: &Json) -> bool { !self.lt(other) }
    pure fn gt(other: &Json) -> bool { (*other).lt(&self)  }
}

impl Error : Eq {
    pure fn eq(other: &Error) -> bool {
        self.line == other.line &&
        self.col == other.col &&
        self.msg == other.msg
    }
    pure fn ne(other: &Error) -> bool { !self.eq(other) }
}

trait ToJson { fn to_json() -> Json; }

impl Json: ToJson {
    fn to_json() -> Json { copy self }
}

impl @Json: ToJson {
    fn to_json() -> Json { (*self).to_json() }
}

impl int: ToJson {
    fn to_json() -> Json { Number(self as float) }
}

impl i8: ToJson {
    fn to_json() -> Json { Number(self as float) }
}

impl i16: ToJson {
    fn to_json() -> Json { Number(self as float) }
}

impl i32: ToJson {
    fn to_json() -> Json { Number(self as float) }
}

impl i64: ToJson {
    fn to_json() -> Json { Number(self as float) }
}

impl uint: ToJson {
    fn to_json() -> Json { Number(self as float) }
}

impl u8: ToJson {
    fn to_json() -> Json { Number(self as float) }
}

impl u16: ToJson {
    fn to_json() -> Json { Number(self as float) }
}

impl u32: ToJson {
    fn to_json() -> Json { Number(self as float) }
}

impl u64: ToJson {
    fn to_json() -> Json { Number(self as float) }
}

impl float: ToJson {
    fn to_json() -> Json { Number(self) }
}

impl f32: ToJson {
    fn to_json() -> Json { Number(self as float) }
}

impl f64: ToJson {
    fn to_json() -> Json { Number(self as float) }
}

impl (): ToJson {
    fn to_json() -> Json { Null }
}

impl bool: ToJson {
    fn to_json() -> Json { Boolean(self) }
}

impl ~str: ToJson {
    fn to_json() -> Json { String(copy self) }
}

impl @~str: ToJson {
    fn to_json() -> Json { String(copy *self) }
}

impl <A: ToJson, B: ToJson> (A, B): ToJson {
    fn to_json() -> Json {
        match self {
          (ref a, ref b) => {
            List(~[a.to_json(), b.to_json()])
          }
        }
    }
}

impl <A: ToJson, B: ToJson, C: ToJson> (A, B, C): ToJson {
    fn to_json() -> Json {
        match self {
          (ref a, ref b, ref c) => {
            List(~[a.to_json(), b.to_json(), c.to_json()])
          }
        }
    }
}

impl <A: ToJson> ~[A]: ToJson {
    fn to_json() -> Json { List(self.map(|elt| elt.to_json())) }
}

impl <A: ToJson Copy> linear::LinearMap<~str, A>: ToJson {
    fn to_json() -> Json {
        let mut d = linear::LinearMap();
        for self.each() |key, value| {
            d.insert(copy *key, value.to_json());
        }
        Object(~d)
    }
}

/*
impl <A: ToJson Copy> @std::map::HashMap<~str, A>: ToJson {
    fn to_json() -> Json {
        let mut d = linear::LinearMap();
        for self.each_ref |key, value| {
            d.insert(copy *key, value.to_json());
        }
        Object(~d)
    }
}
*/

impl <A: ToJson> Option<A>: ToJson {
    fn to_json() -> Json {
        match self {
          None => Null,
          Some(ref value) => value.to_json()
        }
    }
}

impl Json: to_str::ToStr {
    fn to_str() -> ~str { to_str(&self) }
}

impl Error: to_str::ToStr {
    fn to_str() -> ~str {
        fmt!("%u:%u: %s", self.line, self.col, *self.msg)
    }
}

#[cfg(test)]
mod tests {
    fn mk_object(items: &[(~str, Json)]) -> Json {
        let mut d = ~linear::LinearMap();

        for items.each |item| {
            match *item {
                (copy key, copy value) => { d.insert(key, value); },
            }
        };

        Object(d)
    }

    #[test]
    fn test_write_null() {
        assert to_str(&Null) == ~"null";
    }

    #[test]
    fn test_write_number() {
        assert to_str(&Number(3f)) == ~"3";
        assert to_str(&Number(3.1f)) == ~"3.1";
        assert to_str(&Number(-1.5f)) == ~"-1.5";
        assert to_str(&Number(0.5f)) == ~"0.5";
    }

    #[test]
    fn test_write_str() {
        assert to_str(&String(~"")) == ~"\"\"";
        assert to_str(&String(~"foo")) == ~"\"foo\"";
    }

    #[test]
    fn test_write_bool() {
        assert to_str(&Boolean(true)) == ~"true";
        assert to_str(&Boolean(false)) == ~"false";
    }

    #[test]
    fn test_write_list() {
        assert to_str(&List(~[])) == ~"[]";
        assert to_str(&List(~[Boolean(true)])) == ~"[true]";
        assert to_str(&List(~[
            Boolean(false),
            Null,
            List(~[String(~"foo\nbar"), Number(3.5f)])
        ])) == ~"[false,null,[\"foo\\nbar\",3.5]]";
    }

    #[test]
    fn test_write_object() {
        assert to_str(&mk_object(~[])) == ~"{}";
        assert to_str(&mk_object(~[(~"a", Boolean(true))]))
            == ~"{\"a\":true}";
        let a = mk_object(~[
            (~"a", Boolean(true)),
            (~"b", List(~[
                mk_object(~[(~"c", String(~"\x0c\r"))]),
                mk_object(~[(~"d", String(~""))])
            ]))
        ]);
        // We can't compare the strings directly because the object fields be
        // printed in a different order.
        let b = result::unwrap(from_str(to_str(&a)));
        assert a == b;
    }

    #[test]
    fn test_trailing_characters() {
        assert from_str(~"nulla") ==
            Err(Error {line: 1u, col: 5u, msg: @~"trailing characters"});
        assert from_str(~"truea") ==
            Err(Error {line: 1u, col: 5u, msg: @~"trailing characters"});
        assert from_str(~"falsea") ==
            Err(Error {line: 1u, col: 6u, msg: @~"trailing characters"});
        assert from_str(~"1a") ==
            Err(Error {line: 1u, col: 2u, msg: @~"trailing characters"});
        assert from_str(~"[]a") ==
            Err(Error {line: 1u, col: 3u, msg: @~"trailing characters"});
        assert from_str(~"{}a") ==
            Err(Error {line: 1u, col: 3u, msg: @~"trailing characters"});
    }

    #[test]
    fn test_read_identifiers() {
        assert from_str(~"n") ==
            Err(Error {line: 1u, col: 2u, msg: @~"invalid syntax"});
        assert from_str(~"nul") ==
            Err(Error {line: 1u, col: 4u, msg: @~"invalid syntax"});

        assert from_str(~"t") ==
            Err(Error {line: 1u, col: 2u, msg: @~"invalid syntax"});
        assert from_str(~"truz") ==
            Err(Error {line: 1u, col: 4u, msg: @~"invalid syntax"});

        assert from_str(~"f") ==
            Err(Error {line: 1u, col: 2u, msg: @~"invalid syntax"});
        assert from_str(~"faz") ==
            Err(Error {line: 1u, col: 3u, msg: @~"invalid syntax"});

        assert from_str(~"null") == Ok(Null);
        assert from_str(~"true") == Ok(Boolean(true));
        assert from_str(~"false") == Ok(Boolean(false));
        assert from_str(~" null ") == Ok(Null);
        assert from_str(~" true ") == Ok(Boolean(true));
        assert from_str(~" false ") == Ok(Boolean(false));
    }

    #[test]
    fn test_read_number() {
        assert from_str(~"+") ==
            Err(Error {line: 1u, col: 1u, msg: @~"invalid syntax"});
        assert from_str(~".") ==
            Err(Error {line: 1u, col: 1u, msg: @~"invalid syntax"});

        assert from_str(~"-") ==
            Err(Error {line: 1u, col: 2u, msg: @~"invalid number"});
        assert from_str(~"00") ==
            Err(Error {line: 1u, col: 2u, msg: @~"invalid number"});
        assert from_str(~"1.") ==
            Err(Error {line: 1u, col: 3u, msg: @~"invalid number"});
        assert from_str(~"1e") ==
            Err(Error {line: 1u, col: 3u, msg: @~"invalid number"});
        assert from_str(~"1e+") ==
            Err(Error {line: 1u, col: 4u, msg: @~"invalid number"});

        assert from_str(~"3") == Ok(Number(3f));
        assert from_str(~"3.1") == Ok(Number(3.1f));
        assert from_str(~"-1.2") == Ok(Number(-1.2f));
        assert from_str(~"0.4") == Ok(Number(0.4f));
        assert from_str(~"0.4e5") == Ok(Number(0.4e5f));
        assert from_str(~"0.4e+15") == Ok(Number(0.4e15f));
        assert from_str(~"0.4e-01") == Ok(Number(0.4e-01f));
        assert from_str(~" 3 ") == Ok(Number(3f));
    }

    #[test]
    fn test_read_str() {
        assert from_str(~"\"") ==
            Err(Error {line: 1u, col: 2u, msg: @~"EOF while parsing string"});
        assert from_str(~"\"lol") ==
            Err(Error {line: 1u, col: 5u, msg: @~"EOF while parsing string"});

        assert from_str(~"\"\"") == Ok(String(~""));
        assert from_str(~"\"foo\"") == Ok(String(~"foo"));
        assert from_str(~"\"\\\"\"") == Ok(String(~"\""));
        assert from_str(~"\"\\b\"") == Ok(String(~"\x08"));
        assert from_str(~"\"\\n\"") == Ok(String(~"\n"));
        assert from_str(~"\"\\r\"") == Ok(String(~"\r"));
        assert from_str(~"\"\\t\"") == Ok(String(~"\t"));
        assert from_str(~" \"foo\" ") == Ok(String(~"foo"));
    }

    #[test]
    fn test_unicode_hex_escapes_in_str() {
        assert from_str(~"\"\\u12ab\"") == Ok(String(~"\u12ab"));
        assert from_str(~"\"\\uAB12\"") == Ok(String(~"\uAB12"));
    }

    #[test]
    fn test_read_list() {
        assert from_str(~"[") ==
            Err(Error {line: 1u, col: 2u, msg: @~"EOF while parsing value"});
        assert from_str(~"[1") ==
            Err(Error {line: 1u, col: 3u, msg: @~"EOF while parsing list"});
        assert from_str(~"[1,") ==
            Err(Error {line: 1u, col: 4u, msg: @~"EOF while parsing value"});
        assert from_str(~"[1,]") ==
            Err(Error {line: 1u, col: 4u, msg: @~"invalid syntax"});
        assert from_str(~"[6 7]") ==
            Err(Error {line: 1u, col: 4u, msg: @~"expected `,` or `]`"});

        assert from_str(~"[]") == Ok(List(~[]));
        assert from_str(~"[ ]") == Ok(List(~[]));
        assert from_str(~"[true]") == Ok(List(~[Boolean(true)]));
        assert from_str(~"[ false ]") == Ok(List(~[Boolean(false)]));
        assert from_str(~"[null]") == Ok(List(~[Null]));
        assert from_str(~"[3, 1]") == Ok(List(~[Number(3f), Number(1f)]));
        assert from_str(~"\n[3, 2]\n") == Ok(List(~[Number(3f), Number(2f)]));
        assert from_str(~"[2, [4, 1]]") ==
               Ok(List(~[Number(2f), List(~[Number(4f), Number(1f)])]));
    }

    #[test]
    fn test_read_object() {
        assert from_str(~"{") ==
            Err(Error {line: 1u, col: 2u, msg: @~"EOF while parsing object"});
        assert from_str(~"{ ") ==
            Err(Error {line: 1u, col: 3u, msg: @~"EOF while parsing object"});
        assert from_str(~"{1") ==
            Err(Error {line: 1u, col: 2u, msg: @~"key must be a string"});
        assert from_str(~"{ \"a\"") ==
            Err(Error {line: 1u, col: 6u, msg: @~"EOF while parsing object"});
        assert from_str(~"{\"a\"") ==
            Err(Error {line: 1u, col: 5u, msg: @~"EOF while parsing object"});
        assert from_str(~"{\"a\" ") ==
            Err(Error {line: 1u, col: 6u, msg: @~"EOF while parsing object"});

        assert from_str(~"{\"a\" 1") ==
            Err(Error {line: 1u, col: 6u, msg: @~"expected `:`"});
        assert from_str(~"{\"a\":") ==
            Err(Error {line: 1u, col: 6u, msg: @~"EOF while parsing value"});
        assert from_str(~"{\"a\":1") ==
            Err(Error {line: 1u, col: 7u, msg: @~"EOF while parsing object"});
        assert from_str(~"{\"a\":1 1") ==
            Err(Error {line: 1u, col: 8u, msg: @~"expected `,` or `}`"});
        assert from_str(~"{\"a\":1,") ==
            Err(Error {line: 1u, col: 8u, msg: @~"EOF while parsing object"});

        assert result::unwrap(from_str(~"{}")) == mk_object(~[]);
        assert result::unwrap(from_str(~"{\"a\": 3}")) ==
                  mk_object(~[(~"a", Number(3.0f))]);

        assert result::unwrap(from_str(~"{ \"a\": null, \"b\" : true }")) ==
                  mk_object(~[
                      (~"a", Null),
                      (~"b", Boolean(true))]);
        assert result::unwrap(
                      from_str(~"\n{ \"a\": null, \"b\" : true }\n")) ==
                  mk_object(~[
                      (~"a", Null),
                      (~"b", Boolean(true))]);
        assert result::unwrap(from_str(~"{\"a\" : 1.0 ,\"b\": [ true ]}")) ==
                  mk_object(~[
                      (~"a", Number(1.0)),
                      (~"b", List(~[Boolean(true)]))
                  ]);
        assert result::unwrap(from_str(
                      ~"{" +
                          ~"\"a\": 1.0, " +
                          ~"\"b\": [" +
                              ~"true," +
                              ~"\"foo\\nbar\", " +
                              ~"{ \"c\": {\"d\": null} } " +
                          ~"]" +
                      ~"}")) ==
                  mk_object(~[
                      (~"a", Number(1.0f)),
                      (~"b", List(~[
                          Boolean(true),
                          String(~"foo\nbar"),
                          mk_object(~[
                              (~"c", mk_object(~[(~"d", Null)]))
                          ])
                      ]))
                  ]);
    }

    #[test]
    fn test_multiline_errors() {
        assert from_str(~"{\n  \"foo\":\n \"bar\"") ==
            Err(Error {line: 3u, col: 8u, msg: @~"EOF while parsing object"});
    }
}<|MERGE_RESOLUTION|>--- conflicted
+++ resolved
@@ -27,7 +27,6 @@
     line: uint,
     col: uint,
     msg: @~str,
-<<<<<<< HEAD
 };
 
 /// Serializes a json value into a io::writer
@@ -158,8 +157,6 @@
       }
       Null => wr.write_str(~"null")
     }
-=======
->>>>>>> 3ccf6f59
 }
 
 fn escape_str(s: &str) -> ~str {
