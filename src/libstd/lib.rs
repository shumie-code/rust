// Copyright 2012-2014 The Rust Project Developers. See the COPYRIGHT
// file at the top-level directory of this distribution and at
// http://rust-lang.org/COPYRIGHT.
//
// Licensed under the Apache License, Version 2.0 <LICENSE-APACHE or
// http://www.apache.org/licenses/LICENSE-2.0> or the MIT license
// <LICENSE-MIT or http://opensource.org/licenses/MIT>, at your
// option. This file may not be copied, modified, or distributed
// except according to those terms.

//! # The Rust Standard Library
//!
//! The Rust Standard Library is the foundation of portable Rust software, a
//! set of minimal and battle-tested shared abstractions for the [broader Rust
//! ecosystem][crates.io]. It offers core types, like [`Vec<T>`] and
//! [`Option<T>`], library-defined [operations on language
//! primitives](#primitives), [standard macros](#macros), [I/O] and
//! [multithreading], among [many other things][other].
//!
//! `std` is available to all Rust crates by default, just as if each one
//! contained an `extern crate std;` import at the [crate root]. Therefore the
//! standard library can be accessed in [`use`] statements through the path
//! `std`, as in [`use std::env`], or in expressions through the absolute path
//! `::std`, as in [`::std::env::args()`].
//!
//! # How to read this documentation
//!
//! If you already know the name of what you are looking for, the fastest way to
//! find it is to use the <a href="#" onclick="focusSearchBar();">search
//! bar</a> at the top of the page.
//!
//! Otherwise, you may want to jump to one of these useful sections:
//!
//! * [`std::*` modules](#modules)
//! * [Primitive types](#primitives)
//! * [Standard macros](#macros)
//! * [The Rust Prelude](prelude/index.html)
//!
//! If this is your first time, the documentation for the standard library is
//! written to be casually perused. Clicking on interesting things should
//! generally lead you to interesting places. Still, there are important bits
//! you don't want to miss, so read on for a tour of the standard library and
//! its documentation!
//!
//! Once you are familiar with the contents of the standard library you may
//! begin to find the verbosity of the prose distracting. At this stage in your
//! development you may want to press the **[-]** button near the top of the
//! page to collapse it into a more skimmable view.
//!
//! While you are looking at that **[-]** button also notice the **[src]**
//! button. Rust's API documentation comes with the source code and you are
//! encouraged to read it. The standard library source is generally high
//! quality and a peek behind the curtains is often enlightening.
//!
//! # What is in the standard library documentation?
//!
//! First of all, The Rust Standard Library is divided into a number of focused
//! modules, [all listed further down this page](#modules). These modules are
//! the bedrock upon which all of Rust is forged, and they have mighty names
//! like [`std::slice`] and [`std::cmp`]. Modules' documentation typically
//! includes an overview of the module along with examples, and are a smart
//! place to start familiarizing yourself with the library.
//!
//! Second, implicit methods on [primitive types] are documented here. This can
//! be a source of confusion for two reasons:
//!
//! 1. While primitives are implemented by the compiler, the standard library
//!    implements methods directly on the primitive types (and it is the only
//!    library that does so), which are [documented in the section on
//!    primitives](#primitives).
//! 2. The standard library exports many modules *with the same name as
//!    primitive types*. These define additional items related to the primitive
//!    type, but not the all-important methods.
//!
//! So for example there is a [page for the primitive type
//! `i32`](primitive.i32.html) that lists all the methods that can be called on
//! 32-bit integers (very useful), and there is a [page for the module
//! `std::i32`](i32/index.html) that documents the constant values [`MIN`] and
//! [`MAX`](i32/constant.MAX.html) (rarely useful).
//!
//! Note the documentation for the primitives [`str`] and [`[T]`][slice] (also
//! called 'slice'). Many method calls on [`String`] and [`Vec<T>`] are actually
//! calls to methods on [`str`] and [`[T]`][slice] respectively, via [deref
//! coercions].
//!
//! Third, the standard library defines [The Rust Prelude], a small collection
//! of items - mostly traits - that are imported into every module of every
//! crate. The traits in the prelude are pervasive, making the prelude
//! documentation a good entry point to learning about the library.
//!
//! And finally, the standard library exports a number of standard macros, and
//! [lists them on this page](#macros) (technically, not all of the standard
//! macros are defined by the standard library - some are defined by the
//! compiler - but they are documented here the same). Like the prelude, the
//! standard macros are imported by default into all crates.
//!
//! # A Tour of The Rust Standard Library
//!
//! The rest of this crate documentation is dedicated to pointing out notable
//! features of The Rust Standard Library.
//!
//! ## Containers and collections
//!
//! The [`option`] and [`result`] modules define optional and error-handling
//! types, [`Option<T>`] and [`Result<T, E>`]. The [`iter`] module defines
//! Rust's iterator trait, [`Iterator`], which works with the [`for`] loop to
//! access collections.
//!
//! The standard library exposes three common ways to deal with contiguous
//! regions of memory:
//!
//! * [`Vec<T>`] - A heap-allocated *vector* that is resizable at runtime.
//! * [`[T; n]`][array] - An inline *array* with a fixed size at compile time.
//! * [`[T]`][slice] - A dynamically sized *slice* into any other kind of contiguous
//!   storage, whether heap-allocated or not.
//!
//! Slices can only be handled through some kind of *pointer*, and as such come
//! in many flavors such as:
//!
//! * `&[T]` - *shared slice*
//! * `&mut [T]` - *mutable slice*
//! * [`Box<[T]>`][owned slice] - *owned slice*
//!
//! [`str`], a UTF-8 string slice, is a primitive type, and the standard library
//! defines many methods for it. Rust [`str`]s are typically accessed as
//! immutable references: `&str`. Use the owned [`String`] for building and
//! mutating strings.
//!
//! For converting to strings use the [`format!`] macro, and for converting from
//! strings use the [`FromStr`] trait.
//!
//! Data may be shared by placing it in a reference-counted box or the [`Rc`]
//! type, and if further contained in a [`Cell`] or [`RefCell`], may be mutated
//! as well as shared. Likewise, in a concurrent setting it is common to pair an
//! atomically-reference-counted box, [`Arc`], with a [`Mutex`] to get the same
//! effect.
//!
//! The [`collections`] module defines maps, sets, linked lists and other
//! typical collection types, including the common [`HashMap<K, V>`].
//!
//! ## Platform abstractions and I/O
//!
//! Besides basic data types, the standard library is largely concerned with
//! abstracting over differences in common platforms, most notably Windows and
//! Unix derivatives.
//!
//! Common types of I/O, including [files], [TCP], [UDP], are defined in the
//! [`io`], [`fs`], and [`net`] modules.
//!
//! The [`thread`] module contains Rust's threading abstractions. [`sync`]
//! contains further primitive shared memory types, including [`atomic`] and
//! [`mpsc`], which contains the channel types for message passing.
//!
//! [I/O]: io/index.html
//! [`MIN`]: i32/constant.MIN.html
//! [TCP]: net/struct.TcpStream.html
//! [The Rust Prelude]: prelude/index.html
//! [UDP]: net/struct.UdpSocket.html
//! [`::std::env::args()`]: env/fn.args.html
//! [`Arc`]: sync/struct.Arc.html
//! [owned slice]: boxed/index.html
//! [`Cell`]: cell/struct.Cell.html
//! [`FromStr`]: str/trait.FromStr.html
//! [`HashMap<K, V>`]: collections/struct.HashMap.html
//! [`Iterator`]: iter/trait.Iterator.html
//! [`Mutex`]: sync/struct.Mutex.html
//! [`Option<T>`]: option/enum.Option.html
//! [`Rc`]: rc/index.html
//! [`RefCell`]: cell/struct.RefCell.html
//! [`Result<T, E>`]: result/enum.Result.html
//! [`String`]: string/struct.String.html
//! [`Vec<T>`]: vec/index.html
//! [array]: primitive.array.html
//! [slice]: primitive.slice.html
//! [`atomic`]: sync/atomic/index.html
//! [`collections`]: collections/index.html
//! [`for`]: ../book/loops.html#for
//! [`format!`]: macro.format.html
//! [`fs`]: fs/index.html
//! [`io`]: io/index.html
//! [`iter`]: iter/index.html
//! [`mpsc`]: sync/mpsc/index.html
//! [`net`]: net/index.html
//! [`option`]: option/index.html
//! [`result`]: result/index.html
//! [`std::cmp`]: cmp/index.html
//! [`std::slice`]: slice/index.html
//! [`str`]: primitive.str.html
//! [`sync`]: sync/index.html
//! [`thread`]: thread/index.html
//! [`use std::env`]: env/index.html
//! [`use`]: ../book/crates-and-modules.html#importing-modules-with-use
//! [crate root]: ../book/crates-and-modules.html#basic-terminology-crates-and-modules
//! [crates.io]: https://crates.io
//! [deref coercions]: ../book/deref-coercions.html
//! [files]: fs/struct.File.html
//! [multithreading]: thread/index.html
//! [other]: #what-is-in-the-standard-library-documentation
//! [primitive types]: ../book/primitive-types.html

#![crate_name = "std"]
#![stable(feature = "rust1", since = "1.0.0")]
#![crate_type = "rlib"]
#![crate_type = "dylib"]
#![doc(html_logo_url = "https://www.rust-lang.org/logos/rust-logo-128x128-blk-v2.png",
       html_favicon_url = "https://doc.rust-lang.org/favicon.ico",
       html_root_url = "https://doc.rust-lang.org/nightly/",
       html_playground_url = "https://play.rust-lang.org/",
       issue_tracker_base_url = "https://github.com/rust-lang/rust/issues/",
       test(no_crate_inject, attr(deny(warnings))),
       test(attr(allow(dead_code, deprecated, unused_variables, unused_mut))))]

// Don't link to std. We are std.
#![no_std]

#![deny(missing_docs)]

// Tell the compiler to link to either panic_abort or panic_unwind
#![needs_panic_runtime]

// Always use alloc_system during stage0 since jemalloc might be unavailable or
// disabled (Issue #30592)
#![cfg_attr(stage0, feature(alloc_system))]

// Turn warnings into errors, but only after stage0, where it can be useful for
// code to emit warnings during language transitions
#![cfg_attr(not(stage0), deny(warnings))]

// std may use features in a platform-specific way
#![allow(unused_features)]

// std is implemented with unstable features, many of which are internal
// compiler details that will never be stable
#![feature(alloc)]
#![feature(allow_internal_unstable)]
#![feature(asm)]
#![feature(associated_consts)]
#![feature(borrow_state)]
#![feature(box_syntax)]
#![feature(cfg_target_has_atomic)]
#![feature(cfg_target_thread_local)]
#![feature(cfg_target_vendor)]
#![feature(char_escape_debug)]
#![feature(char_internals)]
#![feature(collections)]
#![feature(collections_bound)]
#![feature(collections_range)]
#![feature(compiler_builtins_lib)]
#![feature(const_fn)]
#![feature(core_float)]
#![feature(core_intrinsics)]
#![feature(dotdot_in_tuple_patterns)]
#![feature(dropck_parametricity)]
#![feature(float_extras)]
#![feature(float_from_str_radix)]
#![feature(fn_traits)]
#![feature(fnbox)]
#![feature(fused)]
#![feature(hashmap_hasher)]
#![feature(heap_api)]
#![feature(inclusive_range)]
#![feature(int_error_internals)]
#![feature(integer_atomics)]
#![feature(into_cow)]
#![feature(lang_items)]
#![feature(libc)]
#![feature(link_args)]
#![feature(linkage)]
#![feature(macro_reexport)]
#![feature(needs_panic_runtime)]
#![feature(num_bits_bytes)]
#![feature(old_wrapping)]
#![feature(on_unimplemented)]
#![feature(oom)]
#![feature(optin_builtin_traits)]
#![feature(panic_unwind)]
#![feature(placement_in_syntax)]
#![feature(prelude_import)]
#![cfg_attr(stage0, feature(question_mark))]
#![feature(rand)]
#![feature(raw)]
#![feature(repr_simd)]
#![feature(rustc_attrs)]
#![feature(shared)]
#![feature(sip_hash_13)]
#![feature(slice_bytes)]
#![feature(slice_concat_ext)]
#![feature(slice_patterns)]
#![feature(staged_api)]
#![feature(stmt_expr_attributes)]
#![feature(str_char)]
#![feature(str_internals)]
#![feature(str_utf16)]
#![feature(test, rustc_private)]
#![feature(thread_local)]
#![feature(try_from)]
#![feature(unboxed_closures)]
#![feature(unicode)]
#![feature(unique)]
#![feature(unwind_attributes)]
#![feature(vec_push_all)]
#![feature(zero_one)]
#![cfg_attr(test, feature(update_panic_count))]

// Explicitly import the prelude. The compiler uses this same unstable attribute
// to import the prelude implicitly when building crates that depend on std.
#[prelude_import]
#[allow(unused)]
use prelude::v1::*;

// Access to Bencher, etc.
#[cfg(test)] extern crate test;

// We want to reexport a few macros from core but libcore has already been
// imported by the compiler (via our #[no_std] attribute) In this case we just
// add a new crate name so we can attach the reexports to it.
#[macro_reexport(assert, assert_eq, assert_ne, debug_assert, debug_assert_eq,
                 debug_assert_ne, unreachable, unimplemented, write, writeln, try)]
extern crate core as __core;

#[macro_use]
#[macro_reexport(vec, format)]
extern crate collections as core_collections;

#[allow(deprecated)] extern crate rand as core_rand;
extern crate alloc;
extern crate rustc_unicode;
extern crate libc;

// We always need an unwinder currently for backtraces
extern crate unwind;

#[cfg(stage0)]
extern crate alloc_system;

// compiler-rt intrinsics
extern crate compiler_builtins;

// During testing, this crate is not actually the "real" std library, but rather
// it links to the real std library, which was compiled from this same source
// code. So any lang items std defines are conditionally excluded (or else they
// wolud generate duplicate lang item errors), and any globals it defines are
// _not_ the globals used by "real" std. So this import, defined only during
// testing gives test-std access to real-std lang items and globals. See #2912
#[cfg(test)] extern crate std as realstd;

// The standard macros that are not built-in to the compiler.
#[macro_use]
mod macros;

// The Rust prelude
pub mod prelude;

// Public module declarations and reexports
#[stable(feature = "rust1", since = "1.0.0")]
pub use core::any;
#[stable(feature = "rust1", since = "1.0.0")]
pub use core::cell;
#[stable(feature = "rust1", since = "1.0.0")]
pub use core::clone;
#[stable(feature = "rust1", since = "1.0.0")]
pub use core::cmp;
#[stable(feature = "rust1", since = "1.0.0")]
pub use core::convert;
#[stable(feature = "rust1", since = "1.0.0")]
pub use core::default;
#[stable(feature = "rust1", since = "1.0.0")]
pub use core::hash;
#[stable(feature = "rust1", since = "1.0.0")]
pub use core::intrinsics;
#[stable(feature = "rust1", since = "1.0.0")]
pub use core::iter;
#[stable(feature = "rust1", since = "1.0.0")]
pub use core::marker;
#[stable(feature = "rust1", since = "1.0.0")]
pub use core::mem;
#[stable(feature = "rust1", since = "1.0.0")]
pub use core::ops;
#[stable(feature = "rust1", since = "1.0.0")]
pub use core::ptr;
#[stable(feature = "rust1", since = "1.0.0")]
pub use core::raw;
#[stable(feature = "rust1", since = "1.0.0")]
pub use core::result;
#[stable(feature = "rust1", since = "1.0.0")]
pub use core::option;
#[stable(feature = "rust1", since = "1.0.0")]
pub use core::isize;
#[stable(feature = "rust1", since = "1.0.0")]
pub use core::i8;
#[stable(feature = "rust1", since = "1.0.0")]
pub use core::i16;
#[stable(feature = "rust1", since = "1.0.0")]
pub use core::i32;
#[stable(feature = "rust1", since = "1.0.0")]
pub use core::i64;
#[stable(feature = "rust1", since = "1.0.0")]
pub use core::usize;
#[stable(feature = "rust1", since = "1.0.0")]
pub use core::u8;
#[stable(feature = "rust1", since = "1.0.0")]
pub use core::u16;
#[stable(feature = "rust1", since = "1.0.0")]
pub use core::u32;
#[stable(feature = "rust1", since = "1.0.0")]
pub use core::u64;
#[stable(feature = "rust1", since = "1.0.0")]
pub use alloc::boxed;
#[stable(feature = "rust1", since = "1.0.0")]
pub use alloc::rc;
#[stable(feature = "rust1", since = "1.0.0")]
pub use core_collections::borrow;
#[stable(feature = "rust1", since = "1.0.0")]
pub use core_collections::fmt;
#[stable(feature = "rust1", since = "1.0.0")]
pub use core_collections::slice;
#[stable(feature = "rust1", since = "1.0.0")]
pub use core_collections::str;
#[stable(feature = "rust1", since = "1.0.0")]
pub use core_collections::string;
#[stable(feature = "rust1", since = "1.0.0")]
pub use core_collections::vec;
#[stable(feature = "rust1", since = "1.0.0")]
pub use rustc_unicode::char;

pub mod f32;
pub mod f64;

#[macro_use]
pub mod thread;
pub mod ascii;
pub mod collections;
pub mod env;
pub mod error;
pub mod ffi;
pub mod fs;
pub mod io;
pub mod net;
pub mod num;
pub mod os;
pub mod panic;
pub mod path;
pub mod process;
pub mod sync;
pub mod time;

// Platform-abstraction modules
#[macro_use]
<<<<<<< HEAD
#[path = "sys/common/mod.rs"] mod sys_common;

#[cfg(redox)]
#[path = "sys/redox/mod.rs"] mod sys;
#[cfg(unix)]
#[path = "sys/unix/mod.rs"] mod sys;
#[cfg(windows)]
#[path = "sys/windows/mod.rs"] mod sys;
=======
mod sys_common;
mod sys;
>>>>>>> ac919fcd

// Private support modules
mod panicking;
mod rand;
mod memchr;

// This module just defines per-platform native library dependencies
mod rtdeps;

// The runtime entry point and a few unstable public functions used by the
// compiler
pub mod rt;

// Some external utilities of the standard library rely on randomness (aka
// rustc_back::TempDir and tests) and need a way to get at the OS rng we've got
// here. This module is not at all intended for stabilization as-is, however,
// but it may be stabilized long-term. As a result we're exposing a hidden,
// unstable module so we can get our build working.
#[doc(hidden)]
#[unstable(feature = "rand", issue = "0")]
pub mod __rand {
    pub use rand::{thread_rng, ThreadRng, Rng};
}

// Include a number of private modules that exist solely to provide
// the rustdoc documentation for primitive types. Using `include!`
// because rustdoc only looks for these modules at the crate level.
include!("primitive_docs.rs");<|MERGE_RESOLUTION|>--- conflicted
+++ resolved
@@ -446,19 +446,8 @@
 
 // Platform-abstraction modules
 #[macro_use]
-<<<<<<< HEAD
-#[path = "sys/common/mod.rs"] mod sys_common;
-
-#[cfg(redox)]
-#[path = "sys/redox/mod.rs"] mod sys;
-#[cfg(unix)]
-#[path = "sys/unix/mod.rs"] mod sys;
-#[cfg(windows)]
-#[path = "sys/windows/mod.rs"] mod sys;
-=======
 mod sys_common;
 mod sys;
->>>>>>> ac919fcd
 
 // Private support modules
 mod panicking;
