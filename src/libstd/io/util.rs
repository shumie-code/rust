// Copyright 2013 The Rust Project Developers. See the COPYRIGHT
// file at the top-level directory of this distribution and at
// http://rust-lang.org/COPYRIGHT.
//
// Licensed under the Apache License, Version 2.0 <LICENSE-APACHE or
// http://www.apache.org/licenses/LICENSE-2.0> or the MIT license
// <LICENSE-MIT or http://opensource.org/licenses/MIT>, at your
// option. This file may not be copied, modified, or distributed
// except according to those terms.

//! Utility implementations of Reader and Writer

use prelude::v1::*;
use cmp;
use io;
use slice::bytes::MutableByteVector;

/// Wraps a `Reader`, limiting the number of bytes that can be read from it.
pub struct LimitReader<R> {
    limit: uint,
    inner: R
}

impl<R: Reader> LimitReader<R> {
    /// Creates a new `LimitReader`
    pub fn new(r: R, limit: uint) -> LimitReader<R> {
        LimitReader { limit: limit, inner: r }
    }

    /// Consumes the `LimitReader`, returning the underlying `Reader`.
    pub fn into_inner(self) -> R { self.inner }

    /// Deprecated, use into_inner() instead
    #[deprecated = "renamed to into_inner"]
    pub fn unwrap(self) -> R { self.into_inner() }

    /// Returns the number of bytes that can be read before the `LimitReader`
    /// will return EOF.
    ///
    /// # Note
    ///
    /// The reader may reach EOF after reading fewer bytes than indicated by
    /// this method if the underlying reader reaches EOF.
    pub fn limit(&self) -> uint { self.limit }
}

impl<R: Reader> Reader for LimitReader<R> {
    fn read(&mut self, buf: &mut [u8]) -> io::IoResult<uint> {
        if self.limit == 0 {
            return Err(io::standard_error(io::EndOfFile));
        }

        let len = cmp::min(self.limit, buf.len());
        let res = self.inner.read(buf.slice_to_mut(len));
        match res {
            Ok(len) => self.limit -= len,
            _ => {}
        }
        res
    }
}

impl<R: Buffer> Buffer for LimitReader<R> {
    fn fill_buf<'a>(&'a mut self) -> io::IoResult<&'a [u8]> {
        let amt = try!(self.inner.fill_buf());
        let buf = amt[..cmp::min(amt.len(), self.limit)];
        if buf.len() == 0 {
            Err(io::standard_error(io::EndOfFile))
        } else {
            Ok(buf)
        }
    }

    fn consume(&mut self, amt: uint) {
        // Don't let callers reset the limit by passing an overlarge value
        let amt = cmp::min(amt, self.limit);
        self.limit -= amt;
        self.inner.consume(amt);
    }

}

/// A `Writer` which ignores bytes written to it, like /dev/null.
#[deriving(Copy)]
pub struct NullWriter;

impl Writer for NullWriter {
    #[inline]
    fn write(&mut self, _buf: &[u8]) -> io::IoResult<()> { Ok(()) }
}

/// A `Reader` which returns an infinite stream of 0 bytes, like /dev/zero.
#[deriving(Copy)]
pub struct ZeroReader;

impl Reader for ZeroReader {
    #[inline]
    fn read(&mut self, buf: &mut [u8]) -> io::IoResult<uint> {
        buf.set_memory(0);
        Ok(buf.len())
    }
}

impl Buffer for ZeroReader {
    fn fill_buf<'a>(&'a mut self) -> io::IoResult<&'a [u8]> {
        static DATA: [u8; 64] = [0; 64];
        Ok(DATA.as_slice())
    }

    fn consume(&mut self, _amt: uint) {}
}

/// A `Reader` which is always at EOF, like /dev/null.
#[deriving(Copy)]
pub struct NullReader;

impl Reader for NullReader {
    #[inline]
    fn read(&mut self, _buf: &mut [u8]) -> io::IoResult<uint> {
        Err(io::standard_error(io::EndOfFile))
    }
}

impl Buffer for NullReader {
    fn fill_buf<'a>(&'a mut self) -> io::IoResult<&'a [u8]> {
        Err(io::standard_error(io::EndOfFile))
    }
    fn consume(&mut self, _amt: uint) {}
}

/// A `Writer` which multiplexes writes to a set of `Writer`s.
///
/// The `Writer`s are delegated to in order. If any `Writer` returns an error,
/// that error is returned immediately and remaining `Writer`s are not called.
pub struct MultiWriter {
    writers: Vec<Box<Writer+'static>>
}

impl MultiWriter {
    /// Creates a new `MultiWriter`
    pub fn new(writers: Vec<Box<Writer+'static>>) -> MultiWriter {
        MultiWriter { writers: writers }
    }
}

impl Writer for MultiWriter {
    #[inline]
    fn write(&mut self, buf: &[u8]) -> io::IoResult<()> {
        for writer in self.writers.iter_mut() {
            try!(writer.write(buf));
        }
        Ok(())
    }

    #[inline]
    fn flush(&mut self) -> io::IoResult<()> {
        for writer in self.writers.iter_mut() {
            try!(writer.flush());
        }
        Ok(())
    }
}

/// A `Reader` which chains input from multiple `Reader`s, reading each to
/// completion before moving onto the next.
#[deriving(Clone)]
pub struct ChainedReader<I, R> {
    readers: I,
    cur_reader: Option<R>,
}

impl<R: Reader, I: Iterator<R>> ChainedReader<I, R> {
    /// Creates a new `ChainedReader`
    pub fn new(mut readers: I) -> ChainedReader<I, R> {
        let r = readers.next();
        ChainedReader { readers: readers, cur_reader: r }
    }
}

impl<R: Reader, I: Iterator<R>> Reader for ChainedReader<I, R> {
    fn read(&mut self, buf: &mut [u8]) -> io::IoResult<uint> {
        loop {
            let err = match self.cur_reader {
                Some(ref mut r) => {
                    match r.read(buf) {
                        Ok(len) => return Ok(len),
                        Err(ref e) if e.kind == io::EndOfFile => None,
                        Err(e) => Some(e),
                    }
                }
                None => break
            };
            self.cur_reader = self.readers.next();
            match err {
                Some(e) => return Err(e),
                None => {}
            }
        }
        Err(io::standard_error(io::EndOfFile))
    }
}

/// A `Reader` which forwards input from another `Reader`, passing it along to
/// a `Writer` as well. Similar to the `tee(1)` command.
pub struct TeeReader<R, W> {
    reader: R,
    writer: W,
}

impl<R: Reader, W: Writer> TeeReader<R, W> {
    /// Creates a new `TeeReader`
    pub fn new(r: R, w: W) -> TeeReader<R, W> {
        TeeReader { reader: r, writer: w }
    }

    /// Consumes the `TeeReader`, returning the underlying `Reader` and
    /// `Writer`.
    pub fn into_inner(self) -> (R, W) {
        let TeeReader { reader, writer } = self;
        (reader, writer)
    }

    /// Deprecated, use into_inner() instead
    #[deprecated = "renamed to into_inner"]
    pub fn unwrap(self) -> (R, W) { self.into_inner() }
}

impl<R: Reader, W: Writer> Reader for TeeReader<R, W> {
    fn read(&mut self, buf: &mut [u8]) -> io::IoResult<uint> {
        self.reader.read(buf).and_then(|len| {
            self.writer.write(buf[mut ..len]).map(|()| len)
        })
    }
}

/// Copies all data from a `Reader` to a `Writer`.
pub fn copy<R: Reader, W: Writer>(r: &mut R, w: &mut W) -> io::IoResult<()> {
    let mut buf = [0; super::DEFAULT_BUF_SIZE];
    loop {
        let len = match r.read(&mut buf) {
            Ok(len) => len,
            Err(ref e) if e.kind == io::EndOfFile => return Ok(()),
            Err(e) => return Err(e),
        };
        try!(w.write(buf[..len]));
    }
}

/// An adaptor converting an `Iterator<u8>` to a `Reader`.
#[deriving(Clone)]
pub struct IterReader<T> {
    iter: T,
}

impl<T: Iterator<u8>> IterReader<T> {
    /// Creates a new `IterReader` which will read from the specified
    /// `Iterator`.
    pub fn new(iter: T) -> IterReader<T> {
        IterReader { iter: iter }
    }
}

impl<T: Iterator<u8>> Reader for IterReader<T> {
    #[inline]
    fn read(&mut self, buf: &mut [u8]) -> io::IoResult<uint> {
        let mut len = 0;
        for (slot, elt) in buf.iter_mut().zip(self.iter.by_ref()) {
            *slot = elt;
            len += 1;
        }
        if len == 0 && buf.len() != 0 {
            Err(io::standard_error(io::EndOfFile))
        } else {
            Ok(len)
        }
    }
}

#[cfg(test)]
mod test {
    use prelude::v1::*;

    use io::{MemReader, ByRefReader};
    use io;
    use super::*;
<<<<<<< HEAD
=======
    use prelude::v1::*;
>>>>>>> bc83a009

    #[test]
    fn test_limit_reader_unlimited() {
        let mut r = MemReader::new(vec!(0, 1, 2));
        {
            let mut r = LimitReader::new(r.by_ref(), 4);
            assert_eq!(vec!(0, 1, 2), r.read_to_end().unwrap());
        }
    }

    #[test]
    fn test_limit_reader_limited() {
        let mut r = MemReader::new(vec!(0, 1, 2));
        {
            let mut r = LimitReader::new(r.by_ref(), 2);
            assert_eq!(vec!(0, 1), r.read_to_end().unwrap());
        }
        assert_eq!(vec!(2), r.read_to_end().unwrap());
    }

    #[test]
    fn test_limit_reader_limit() {
        let r = MemReader::new(vec!(0, 1, 2));
        let mut r = LimitReader::new(r, 3);
        assert_eq!(3, r.limit());
        assert_eq!(0, r.read_byte().unwrap());
        assert_eq!(2, r.limit());
        assert_eq!(vec!(1, 2), r.read_to_end().unwrap());
        assert_eq!(0, r.limit());
    }

    #[test]
    fn test_limit_reader_overlong_consume() {
        let mut r = MemReader::new(vec![0, 1, 2, 3, 4, 5]);
        let mut r = LimitReader::new(r.by_ref(), 1);
        r.consume(2);
        assert_eq!(vec![], r.read_to_end().unwrap());
    }

    #[test]
    fn test_null_writer() {
        let mut s = NullWriter;
        let buf = vec![0, 0, 0];
        s.write(buf.as_slice()).unwrap();
        s.flush().unwrap();
    }

    #[test]
    fn test_zero_reader() {
        let mut s = ZeroReader;
        let mut buf = vec![1, 2, 3];
        assert_eq!(s.read(buf.as_mut_slice()), Ok(3));
        assert_eq!(vec![0, 0, 0], buf);
    }

    #[test]
    fn test_null_reader() {
        let mut r = NullReader;
        let mut buf = vec![0];
        assert!(r.read(buf.as_mut_slice()).is_err());
    }

    #[test]
    fn test_multi_writer() {
        static mut writes: uint = 0;
        static mut flushes: uint = 0;

        struct TestWriter;
        impl Writer for TestWriter {
            fn write(&mut self, _buf: &[u8]) -> io::IoResult<()> {
                unsafe { writes += 1 }
                Ok(())
            }

            fn flush(&mut self) -> io::IoResult<()> {
                unsafe { flushes += 1 }
                Ok(())
            }
        }

        let mut multi = MultiWriter::new(vec!(box TestWriter as Box<Writer>,
                                              box TestWriter as Box<Writer>));
        multi.write(&[1, 2, 3]).unwrap();
        assert_eq!(2, unsafe { writes });
        assert_eq!(0, unsafe { flushes });
        multi.flush().unwrap();
        assert_eq!(2, unsafe { writes });
        assert_eq!(2, unsafe { flushes });
    }

    #[test]
    fn test_chained_reader() {
        let rs = vec!(MemReader::new(vec!(0, 1)), MemReader::new(vec!()),
                      MemReader::new(vec!(2, 3)));
        let mut r = ChainedReader::new(rs.into_iter());
        assert_eq!(vec!(0, 1, 2, 3), r.read_to_end().unwrap());
    }

    #[test]
    fn test_tee_reader() {
        let mut r = TeeReader::new(MemReader::new(vec!(0, 1, 2)),
                                   Vec::new());
        assert_eq!(vec!(0, 1, 2), r.read_to_end().unwrap());
        let (_, w) = r.into_inner();
        assert_eq!(vec!(0, 1, 2), w);
    }

    #[test]
    fn test_copy() {
        let mut r = MemReader::new(vec!(0, 1, 2, 3, 4));
        let mut w = Vec::new();
        copy(&mut r, &mut w).unwrap();
        assert_eq!(vec!(0, 1, 2, 3, 4), w);
    }

    #[test]
    fn limit_reader_buffer() {
        let r = &mut b"0123456789\n0123456789\n";
        {
            let mut r = LimitReader::new(r.by_ref(), 3);
            assert_eq!(r.read_line(), Ok("012".to_string()));
            assert_eq!(r.limit(), 0);
            assert_eq!(r.read_line().err().unwrap().kind, io::EndOfFile);
        }
        {
            let mut r = LimitReader::new(r.by_ref(), 9);
            assert_eq!(r.read_line(), Ok("3456789\n".to_string()));
            assert_eq!(r.limit(), 1);
            assert_eq!(r.read_line(), Ok("0".to_string()));
        }
        {
            let mut r = LimitReader::new(r.by_ref(), 100);
            assert_eq!(r.read_char(), Ok('1'));
            assert_eq!(r.limit(), 99);
            assert_eq!(r.read_line(), Ok("23456789\n".to_string()));
        }
    }

    #[test]
    fn test_iter_reader() {
        let mut r = IterReader::new(range(0u8, 8));
        let mut buf = [0, 0, 0];
        let len = r.read(&mut buf).unwrap();
        assert_eq!(len, 3);
        assert!(buf == [0, 1, 2]);

        let len = r.read(&mut buf).unwrap();
        assert_eq!(len, 3);
        assert!(buf == [3, 4, 5]);

        let len = r.read(&mut buf).unwrap();
        assert_eq!(len, 2);
        assert!(buf == [6, 7, 5]);

        assert_eq!(r.read(&mut buf).unwrap_err().kind, io::EndOfFile);
    }

    #[test]
    fn iter_reader_zero_length() {
        let mut r = IterReader::new(range(0u8, 8));
        let mut buf = [];
        assert_eq!(Ok(0), r.read(&mut buf));
    }
}<|MERGE_RESOLUTION|>--- conflicted
+++ resolved
@@ -283,10 +283,6 @@
     use io::{MemReader, ByRefReader};
     use io;
     use super::*;
-<<<<<<< HEAD
-=======
-    use prelude::v1::*;
->>>>>>> bc83a009
 
     #[test]
     fn test_limit_reader_unlimited() {
